{
  "pipeline": [],
  "language": "en",
  "num_threads": 1,
  "path": "models",
  "response_log": "logs",
  "config": "config.json",
  "log_level": "INFO",
  "port": 5000,
  "data": null,
  "emulate": null,
  "log_file": null,
  "mitie_file": "data/total_word_feature_extractor.dat",
  "spacy_model_name": null,
  "fine_tune_spacy_ner": false,
  "server_model_dirs": null,
  "token": null,
<<<<<<< HEAD
  "max_number_of_ngrams": 7
=======
  "max_number_of_ngrams": 7,
  "luis_data_tokenizer": null,
  "duckling_processing_mode": "append"
>>>>>>> e0fca237
}<|MERGE_RESOLUTION|>--- conflicted
+++ resolved
@@ -15,11 +15,6 @@
   "fine_tune_spacy_ner": false,
   "server_model_dirs": null,
   "token": null,
-<<<<<<< HEAD
-  "max_number_of_ngrams": 7
-=======
   "max_number_of_ngrams": 7,
-  "luis_data_tokenizer": null,
   "duckling_processing_mode": "append"
->>>>>>> e0fca237
 }