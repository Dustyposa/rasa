--- conflicted
+++ resolved
@@ -709,7 +709,7 @@
         )
 
         self.engine = sa.engine.create_engine(
-            engine_url, **create_engine_kwargs(engine_url),
+            engine_url, **create_engine_kwargs(engine_url)
         )
 
         logger.debug(
@@ -719,12 +719,6 @@
         # Database might take a while to come up
         while True:
             try:
-<<<<<<< HEAD
-                self.engine = sa.engine.create_engine(
-                    engine_url, **create_engine_kwargs(engine_url)
-                )
-=======
->>>>>>> 563f06da
                 # if `login_db` has been provided, use current channel with
                 # that database to create working database `db`
                 if login_db:
