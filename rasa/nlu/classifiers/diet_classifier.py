--- conflicted
+++ resolved
@@ -1279,11 +1279,7 @@
     def _create_all_labels(self) -> Tuple[tf.Tensor, tf.Tensor]:
         all_label_ids = self.tf_label_data[LABEL_IDS][0]
 
-<<<<<<< HEAD
-        label_lengths = self.sequence_lengths_for(
-=======
         label_lengths = self._get_sequence_lengths(
->>>>>>> 0f4c2ea6
             self.tf_label_data[LABEL_SEQ_LENGTH][0]
         )
         mask_label = self._compute_mask(label_lengths)
@@ -1390,12 +1386,8 @@
         # to track correctly dynamic sequences
         return tf.expand_dims(mask, -1)
 
-<<<<<<< HEAD
-    def sequence_lengths_for(self, sequence_lengths: tf.Tensor) -> tf.Tensor:
-=======
     @staticmethod
     def _get_sequence_lengths(sequence_lengths: tf.Tensor) -> tf.Tensor:
->>>>>>> 0f4c2ea6
         return tf.cast(sequence_lengths, dtype=tf.int32)
 
     def batch_loss(
@@ -1403,11 +1395,7 @@
     ) -> tf.Tensor:
         tf_batch_data = self.batch_to_model_data_format(batch_in, self.data_signature)
 
-<<<<<<< HEAD
-        sequence_lengths = self.sequence_lengths_for(tf_batch_data[TEXT_SEQ_LENGTH][0])
-=======
         sequence_lengths = self._get_sequence_lengths(tf_batch_data[TEXT_SEQ_LENGTH][0])
->>>>>>> 0f4c2ea6
         mask_text = self._compute_mask(sequence_lengths)
 
         (
@@ -1439,11 +1427,7 @@
             # get _cls_ vector for intent classification
             cls = self._last_token(text_transformed, sequence_lengths)
 
-<<<<<<< HEAD
-            label_lengths = self.sequence_lengths_for(
-=======
             label_lengths = self._get_sequence_lengths(
->>>>>>> 0f4c2ea6
                 tf_batch_data[LABEL_SEQ_LENGTH][0]
             )
             mask_label = self._compute_mask(label_lengths)
@@ -1476,11 +1460,7 @@
             batch_in, self.predict_data_signature
         )
 
-<<<<<<< HEAD
-        sequence_lengths = self.sequence_lengths_for(tf_batch_data[TEXT_SEQ_LENGTH][0])
-=======
         sequence_lengths = self._get_sequence_lengths(tf_batch_data[TEXT_SEQ_LENGTH][0])
->>>>>>> 0f4c2ea6
         mask_text = self._compute_mask(sequence_lengths)
 
         text_transformed, _, _, _ = self._create_sequence(
