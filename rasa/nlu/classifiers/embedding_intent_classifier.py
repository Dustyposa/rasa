--- conflicted
+++ resolved
@@ -26,14 +26,9 @@
     INTENT_CLASSIFICATION,
     EVAL_NUM_EXAMPLES,
     EVAL_NUM_EPOCHS,
-<<<<<<< HEAD
-    DROPRATE,
+    DROP_RATE,
     WEIGHT_SPARSITY,
-    NEG_MARGIN_SCALE,
-=======
-    DROP_RATE,
     NEGATIVE_MARGIN_SCALE,
->>>>>>> c8c3c3b3
     REGULARIZATION_CONSTANT,
     SCALE_LOSS,
     USE_MAX_NEG_SIM,
@@ -105,13 +100,9 @@
         # maximum similarity between embeddings of different labels
         NEGATIVE_MARGIN_SCALE: 0.8,
         # dropout rate for rnn
-<<<<<<< HEAD
-        DROPRATE: 0.2,
+        DROP_RATE: 0.2,
         # sparsity of the weights in dense layers
         WEIGHT_SPARSITY: 0.8,
-=======
-        DROP_RATE: 0.2,
->>>>>>> c8c3c3b3
         # if true apply dropout to sparse tensors
         SPARSE_INPUT_DROPOUT: False,
         # visualization of accuracy
