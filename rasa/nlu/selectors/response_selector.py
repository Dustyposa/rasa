--- conflicted
+++ resolved
@@ -58,12 +58,6 @@
 )
 from rasa.utils.tensorflow.model_data import RasaModelData
 from rasa.utils.tensorflow.models import RasaModel
-<<<<<<< HEAD
-
-=======
-import rasa.utils.common as common_utils
-from rasa.constants import DOCS_URL_COMPONENTS
->>>>>>> 8d57ba80
 
 logger = logging.getLogger(__name__)
 
@@ -101,7 +95,6 @@
         # The number of hidden layers is equal to the length of the corresponding
         # list.
         HIDDEN_LAYERS_SIZES: {TEXT: [256, 128], LABEL: [256, 128]},
-<<<<<<< HEAD
         # Whether to share the hidden layer weights between input words and responses
         SHARE_HIDDEN_LAYERS: False,
         # number of units in transformer
@@ -118,16 +111,9 @@
         MAX_RELATIVE_POSITION: None,
         # use a unidirectional or bidirectional encoder
         UNIDIRECTIONAL_ENCODER: False,
-        # training parameters
-        # initial and final batch sizes - batch size will be
-        # linearly increased for each epoch
-=======
-        # Whether to share the hidden layer weights between user message and labels.
-        SHARE_HIDDEN_LAYERS: False,
         # ## Training parameters
         # Initial and final batch sizes:
         # Batch size will be linearly increased for each epoch.
->>>>>>> 8d57ba80
         BATCH_SIZES: [64, 256],
         # Strategy used when creating batches.
         # Can be either 'sequence' or 'balanced'.
@@ -153,14 +139,6 @@
         # Number of top actions to normalize scores for loss type 'softmax'.
         # Set to 0 to turn off normalization.
         RANKING_LENGTH: 10,
-<<<<<<< HEAD
-        # how similar the algorithm should try
-        # to make embedding vectors for correct labels
-        MAX_POS_SIM: 0.8,  # should be 0.0 < ... < 1.0 for 'cosine'
-        # maximum negative similarity for incorrect labels
-        MAX_NEG_SIM: -0.4,  # should be -1.0 < ... < 1.0 for 'cosine'
-        # flag: if true, only minimize the maximum similarity for incorrect labels
-=======
         # Indicates how similar the algorithm should try to make embedding vectors
         # for correct labels.
         # Should be 0.0 < ... < 1.0 for 'cosine' similarity type.
@@ -170,42 +148,21 @@
         MAX_NEG_SIM: -0.4,
         # If 'True' the algorithm only minimizes maximum similarity over
         # incorrect intent labels, used only if 'loss_type' is set to 'margin'.
->>>>>>> 8d57ba80
         USE_MAX_NEG_SIM: True,
         # Scale loss inverse proportionally to confidence of correct prediction
         SCALE_LOSS: True,
         # ## Regularization parameters
         # The scale of regularization
         REGULARIZATION_CONSTANT: 0.002,
-<<<<<<< HEAD
-        # the scale of how critical the algorithm should be of minimizing the
-        # maximum similarity between embeddings of different labels
-        NEGATIVE_MARGIN_SCALE: 0.8,
-        # dropout rate for encoder
-        DROP_RATE: 0.2,
-        # dropout rate for attention
-        DROP_RATE_ATTENTION: 0,
         # sparsity of the weights in dense layers
         WEIGHT_SPARSITY: 0.8,
-        # if true apply dropout to sparse tensors
-        SPARSE_INPUT_DROPOUT: True,
-        # visualization of accuracy
-        # how often to calculate training accuracy
-        EVAL_NUM_EPOCHS: 20,  # small values may hurt performance
-        # how many examples to use for calculation of training accuracy
-        EVAL_NUM_EXAMPLES: 0,  # large values may hurt performance
-        # model config
-        # if true random tokens of the input message will be masked and the model
-        # should predict those tokens
-        MASKED_LM: False,
-        # selector config
-        # name of the intent for which this response selector is to be trained
-=======
         # The scale of how important is to minimize the maximum similarity
         # between embeddings of different labels.
         NEGATIVE_MARGIN_SCALE: 0.8,
         # Dropout rate for encoder
         DROP_RATE: 0.2,
+        # Dropout rate for attention
+        DROP_RATE_ATTENTION: 0,
         # If 'True' apply dropout to sparse tensors
         SPARSE_INPUT_DROPOUT: False,
         # ## Evaluation parameters
@@ -217,7 +174,6 @@
         EVAL_NUM_EXAMPLES: 0,
         # ## Selector config
         # Name of the intent for which this response selector is to be trained
->>>>>>> 8d57ba80
         RETRIEVAL_INTENT: None,
     }
 
@@ -245,16 +201,6 @@
             batch_tuple_sizes,
         )
 
-<<<<<<< HEAD
-=======
-        common_utils.raise_warning(
-            f"'ResponseSelector' is deprecated and will be removed in version 2.0. "
-            f"Use 'DIETSelector' instead.",
-            category=FutureWarning,
-            docs=DOCS_URL_COMPONENTS,
-        )
-
->>>>>>> 8d57ba80
     @property
     def label_key(self) -> Text:
         return "label_ids"
