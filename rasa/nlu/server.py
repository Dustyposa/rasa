import argparse
import asyncio
import io
import logging
import os
from functools import wraps

import simplejson
from klein import Klein
from twisted.internet import reactor, threads
from twisted.internet.defer import inlineCallbacks, returnValue

import rasa
import rasa.utils.io
from rasa.nlu import config, utils
import rasa.nlu.cli.server as cli
from rasa.nlu.config import RasaNLUModelConfig
from rasa.nlu.data_router import DataRouter, InvalidProjectError, MaxTrainingError
from rasa.constants import MINIMUM_COMPATIBLE_VERSION
from rasa.nlu.train import TrainingException
from rasa.nlu.utils import json_to_string, read_endpoints

logger = logging.getLogger(__name__)


def create_argument_parser():
    parser = argparse.ArgumentParser(description="parse incoming text")
    cli.add_server_arguments(parser)
    utils.add_logging_option_arguments(parser)

    return parser


def check_cors(f):
    """Wraps a request handler with CORS headers checking."""

    @wraps(f)
    def decorated(*args, **kwargs):
        self = args[0]
        request = args[1]
        origin = request.getHeader("Origin")

        if origin:
            if "*" in self.cors_origins:
                request.setHeader("Access-Control-Allow-Origin", "*")
                request.setHeader("Access-Control-Allow-Headers", "Content-Type")
                request.setHeader(
                    "Access-Control-Allow-Methods", "POST, GET, OPTIONS, PUT, DELETE"
                )
            elif origin in self.cors_origins:
                request.setHeader("Access-Control-Allow-Origin", origin)
                request.setHeader("Access-Control-Allow-Headers", "Content-Type")
                request.setHeader(
                    "Access-Control-Allow-Methods", "POST, GET, OPTIONS, PUT, DELETE"
                )
            else:
                request.setResponseCode(403)
                return "forbidden"

        if request.method.decode("utf-8", "strict") == "OPTIONS":
            return ""  # if this is an options call we skip running `f`
        else:
            return f(*args, **kwargs)

    return decorated


def requires_auth(f):
    """Wraps a request handler with token authentication."""

    @wraps(f)
    def decorated(*args, **kwargs):
        self = args[0]
        request = args[1]
        token = request.args.get(b"token", [b""])[0].decode("utf8")
        if self.access_token is None or token == self.access_token:
            return f(*args, **kwargs)
        request.setResponseCode(401)
        return "unauthorized"

    return decorated


def decode_parameters(request):
    """Make sure all the parameters have the same encoding."""

    return {
        key.decode("utf-8", "strict"): value[0].decode("utf-8", "strict")
        for key, value in request.args.items()
    }


def parameter_or_default(request, name, default=None):
    """Return a parameters value if part of the request, or the default."""

    request_params = decode_parameters(request)
    return request_params.get(name, default)


def dump_to_data_file(data):
    if isinstance(data, str):
        data_string = data
    else:
        data_string = utils.json_to_string(data)

    return utils.create_temporary_file(data_string, "_training_data")


class RasaNLU(object):
    """Class representing Rasa NLU http server"""

    app = Klein()

    def __init__(
        self,
        data_router,
        loglevel="INFO",
        logfile=None,
        num_threads=1,
        token=None,
        cors_origins=None,
        testing=False,
        default_config_path=None,
    ):

        self._configure_logging(loglevel, logfile)

        self.default_model_config = self._load_default_config(default_config_path)

        self.data_router = data_router
        self._testing = testing
        self.cors_origins = cors_origins if cors_origins else ["*"]
        self.access_token = token
        reactor.suggestThreadPoolSize(num_threads * 5)

    @staticmethod
    def _load_default_config(path):
        if path:
            return config.load(path).as_dict()
        else:
            return {}

    @staticmethod
    def _configure_logging(loglevel, logfile):
<<<<<<< HEAD
        logging.basicConfig(filename=logfile, level=loglevel)
=======
        if logfile is None:
            utils.configure_colored_logging(loglevel)
        else:
            logging.basicConfig(filename=logfile,
                                level=loglevel)
>>>>>>> c1c2c94c
        logging.captureWarnings(True)

    @app.route("/", methods=["GET", "OPTIONS"])
    @check_cors
    def hello(self, request):
        """Main Rasa route to check if the server is online"""
        return "hello from Rasa NLU: " + rasa.__version__

    @app.route("/parse", methods=["GET", "POST", "OPTIONS"])
    @requires_auth
    @check_cors
    @inlineCallbacks
    def parse(self, request):
        request.setHeader("Content-Type", "application/json")
        if request.method.decode("utf-8", "strict") == "GET":
            request_params = decode_parameters(request)
        else:
            request_params = simplejson.loads(
                request.content.read().decode("utf-8", "strict")
            )

        if "query" in request_params:
            request_params["q"] = request_params.pop("query")

        if "q" not in request_params:
            request.setResponseCode(404)
            dumped = json_to_string({"error": "Invalid parse parameter specified"})
            returnValue(dumped)
        else:
            data = self.data_router.extract(request_params)
            try:
                request.setResponseCode(200)
                response = yield (
                    self.data_router.parse(data)
                    if self._testing
                    else threads.deferToThread(self.data_router.parse, data)
                )
                returnValue(json_to_string(response))
            except InvalidProjectError as e:
                request.setResponseCode(404)
                returnValue(json_to_string({"error": "{}".format(e)}))
            except Exception as e:
                request.setResponseCode(500)
                logger.exception(e)
                returnValue(json_to_string({"error": "{}".format(e)}))

    @app.route("/version", methods=["GET", "OPTIONS"])
    @requires_auth
    @check_cors
    def version(self, request):
        """Returns the Rasa server's version"""

        request.setHeader("Content-Type", "application/json")
        return json_to_string(
            {
                "version": rasa.__version__,
                "minimum_compatible_version": MINIMUM_COMPATIBLE_VERSION,
            }
        )

    @app.route("/status", methods=["GET", "OPTIONS"])
    @requires_auth
    @check_cors
    def status(self, request):
        request.setHeader("Content-Type", "application/json")
        return json_to_string(self.data_router.get_status())

    def extract_json(self, content):
        # test if json has config structure
        json_config = simplejson.loads(content).get("data")

        # if it does then this results in correct format.
        if json_config:

            model_config = simplejson.loads(content)
            data = json_config

        # otherwise use defaults.
        else:

            model_config = self.default_model_config
            data = content

        return model_config, data

    def extract_data_and_config(self, request):

        request_content = request.content.read().decode("utf-8", "strict")
        content_type = self.get_request_content_type(request)

        if "yml" in content_type:
            # assumes the user submitted a model configuration with a data
            # parameter attached to it

            model_config = rasa.utils.io.read_yaml(request_content)
            data = model_config.get("data")

        elif "json" in content_type:

            model_config, data = self.extract_json(request_content)

        else:

            raise Exception(
                "Content-Type must be 'application/x-yml' or 'application/json'"
            )

        return model_config, data

    def get_request_content_type(self, request):
        content_type = request.requestHeaders.getRawHeaders("Content-Type", [])

        if len(content_type) is not 1:
            raise Exception("The request must have exactly one content type")
        else:
            return content_type[0]

    @app.route("/train", methods=["POST", "OPTIONS"], branch=True)
    @requires_auth
    @check_cors
    @inlineCallbacks
    def train(self, request):
        # if not set will use the default project name, e.g. "default"
        project = parameter_or_default(request, "project", default=None)
        # if set will not generate a model name but use the passed one
        model_name = parameter_or_default(request, "model", default=None)

        try:
            model_config, data = self.extract_data_and_config(request)

        except Exception as e:
            request.setResponseCode(400)
            returnValue(json_to_string({"error": "{}".format(e)}))

        data_file = dump_to_data_file(data)

        request.setHeader("Content-Type", "application/zip")

        try:
            request.setResponseCode(200)
            request.setHeader("Content-Disposition", "attachment")
            path_to_model = yield self.data_router.start_train_process(
                data_file, project, RasaNLUModelConfig(model_config), model_name
            )
            zipped_path = utils.zip_folder(path_to_model)

            zip_content = io.open(zipped_path, "r+b").read()
            return returnValue(zip_content)

        except MaxTrainingError as e:
            request.setResponseCode(403)
            returnValue(json_to_string({"error": "{}".format(e)}))
        except InvalidProjectError as e:
            request.setResponseCode(404)
            returnValue(json_to_string({"error": "{}".format(e)}))
        except TrainingException as e:
            request.setResponseCode(500)
            returnValue(json_to_string({"error": "{}".format(e)}))

    @app.route("/evaluate", methods=["POST", "OPTIONS"])
    @requires_auth
    @check_cors
    @inlineCallbacks
    def evaluate(self, request):
        data_string = request.content.read().decode("utf-8", "strict")
        params = {
            key.decode("utf-8", "strict"): value[0].decode("utf-8", "strict")
            for key, value in request.args.items()
        }

        request.setHeader("Content-Type", "application/json")

        try:
            request.setResponseCode(200)
            response = yield self.data_router.evaluate(
                data_string, params.get("project"), params.get("model")
            )
            returnValue(json_to_string(response))
        except Exception as e:
            request.setResponseCode(500)
            returnValue(json_to_string({"error": "{}".format(e)}))

    @app.route("/models", methods=["DELETE", "OPTIONS"])
    @requires_auth
    @check_cors
    def unload_model(self, request):
        params = {
            key.decode("utf-8", "strict"): value[0].decode("utf-8", "strict")
            for key, value in request.args.items()
        }

        request.setHeader("Content-Type", "application/json")
        try:
            request.setResponseCode(200)
            response = self.data_router.unload_model(
                params.get("project", RasaNLUModelConfig.DEFAULT_PROJECT_NAME),
                params.get("model"),
            )
            return simplejson.dumps(response)
        except Exception as e:
            request.setResponseCode(500)
            logger.exception(e)
            return simplejson.dumps({"error": "{}".format(e)})


def get_token(_clitoken: str) -> str:
    _envtoken = os.environ.get("RASA_NLU_TOKEN")

    if _clitoken and _envtoken:
        raise Exception(
            "RASA_NLU_TOKEN is set both with the -t option,"
            " with value `{}`, and with an environment variable, "
            "with value `{}`. "
            "Please set the token with just one method "
            "to avoid unexpected behaviours.".format(_clitoken, _envtoken)
        )

    token = _clitoken or _envtoken
    return token


def main(args):
    pre_load = args.pre_load

    _endpoints = read_endpoints(args.endpoints)

    router = DataRouter(
        args.path,
        args.max_training_processes,
        args.response_log,
        args.emulate,
        args.storage,
        model_server=_endpoints.model,
        wait_time_between_pulls=args.wait_time_between_pulls,
    )

    if pre_load:
        logger.debug("Preloading....")
        if "all" in pre_load:
            pre_load = router.project_store.keys()
        router._pre_load(pre_load)

    rasa = RasaNLU(
        router,
        args.loglevel,
        args.write,
        args.num_threads,
        get_token(args.token),
        args.cors,
        default_config_path=args.config,
    )

    logger.info("Started http server on port %s" % args.port)
    rasa.app.run("0.0.0.0", args.port)


if __name__ == "__main__":
    # Running as standalone python application
    cmdline_args = create_argument_parser().parse_args()
    main(cmdline_args)<|MERGE_RESOLUTION|>--- conflicted
+++ resolved
@@ -142,15 +142,10 @@
 
     @staticmethod
     def _configure_logging(loglevel, logfile):
-<<<<<<< HEAD
-        logging.basicConfig(filename=logfile, level=loglevel)
-=======
         if logfile is None:
             utils.configure_colored_logging(loglevel)
         else:
-            logging.basicConfig(filename=logfile,
-                                level=loglevel)
->>>>>>> c1c2c94c
+            logging.basicConfig(filename=logfile, level=loglevel)
         logging.captureWarnings(True)
 
     @app.route("/", methods=["GET", "OPTIONS"])
