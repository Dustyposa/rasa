--- conflicted
+++ resolved
@@ -30,15 +30,11 @@
     ENTITY_ATTRIBUTE_TYPE,
     ENTITY_ATTRIBUTE_GROUP,
     ENTITY_ATTRIBUTE_ROLE,
-<<<<<<< HEAD
     RESPONSE,
     INTENT,
     TEXT,
     ENTITIES,
     TOKENS_NAMES,
-=======
-    INTENT,
->>>>>>> 2d2ee06b
 )
 from rasa.model import get_model
 from rasa.nlu.components import ComponentBuilder
