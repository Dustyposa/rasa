--- conflicted
+++ resolved
@@ -32,15 +32,12 @@
     ENTITY_ATTRIBUTE_ROLE,
     RESPONSE,
     INTENT,
-<<<<<<< HEAD
     TEXT,
     ENTITIES,
     TOKENS_NAMES,
-=======
     ENTITY_ATTRIBUTE_CONFIDENCE_TYPE,
     ENTITY_ATTRIBUTE_CONFIDENCE_ROLE,
     ENTITY_ATTRIBUTE_CONFIDENCE_GROUP,
->>>>>>> 563f06da
 )
 from rasa.model import get_model
 from rasa.nlu.components import ComponentBuilder
