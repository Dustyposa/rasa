--- conflicted
+++ resolved
@@ -36,13 +36,8 @@
         entity_synonyms = transform_entity_synonyms(entity_synonyms)
 
         training_examples = []
-<<<<<<< HEAD
         for ex in common_examples:
-            msg = Message.build(ex["text"], ex.get("intent"), ex.get("entities"))
-=======
-        for ex in all_examples:
             msg = Message.build(**ex)
->>>>>>> 4c714f94
             training_examples.append(msg)
 
         return TrainingData(
