--- conflicted
+++ resolved
@@ -1,5 +1 @@
-<<<<<<< HEAD
-__version__ = "1.4.5"
-=======
-__version__ = "1.5.0a1"
->>>>>>> b8fd71c0
+__version__ = "1.5.0a1"