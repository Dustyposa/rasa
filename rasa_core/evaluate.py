--- conflicted
+++ resolved
@@ -8,18 +8,18 @@
 import argparse
 import io
 import logging
-import numpy as np
 import warnings
 from sklearn.exceptions import UndefinedMetricWarning
 from tqdm import tqdm
 
-from rasa_core import training, run
+from rasa_core import training
 from rasa_core import utils
 from rasa_core.agent import Agent
 from rasa_core.events import ActionExecuted
 from rasa_core.interpreter import NaturalLanguageInterpreter
 from rasa_core.trackers import DialogueStateTracker
 from rasa_core.training.generator import TrainingDataGenerator
+from rasa_core.utils import AvailableEndpoints
 from rasa_nlu.evaluate import (
     plot_confusion_matrix,
     get_evaluation_metrics)
@@ -61,7 +61,6 @@
             type=str,
             default="failed_stories.md",
             help="output path for the failed stories")
-<<<<<<< HEAD
     parser.add_argument(
             '--endpoints',
             default=None,
@@ -73,8 +72,6 @@
                  "is thrown. This can be used to validate stories during "
                  "tests, e.g. on travis.")
 
-=======
->>>>>>> 7ade944f
     utils.add_logging_option_arguments(parser)
     return parser
 
@@ -253,7 +250,7 @@
     cmdline_args = arg_parser.parse_args()
 
     logging.basicConfig(level=cmdline_args.loglevel)
-    _endpoints = run.read_endpoints(cmdline_args.endpoints)
+    _endpoints = AvailableEndpoints.read_endpoints(cmdline_args.endpoints)
 
     _interpreter = NaturalLanguageInterpreter.create(cmdline_args.nlu,
                                                      _endpoints.nlu)
